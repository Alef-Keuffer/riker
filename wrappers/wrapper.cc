#include <algorithm>
#include <array>
#include <filesystem>
#include <iostream>
#include <sstream>
#include <string>
#include <thread>
#include <vector>

#include <stdio.h>
#include <stdlib.h>
#include <string.h>
#include <sys/wait.h>
#include <unistd.h>

using namespace std;

char* convert(const string& s) {
  char* pc = new char[s.size() + 1];
  strcpy(pc, s.c_str());
  return pc;
}

int clang_wrapper(vector<string> args) {
  // printf("Start of clang wrapper\n");
  std::cout << "Start of clang wrapper" << endl;
  vector<string> supported_flags = {"-print", "-D", "-f",   "-o",    "-W",        "-pthread", "-g",
                                    "-M",     "-O", "-std", "--std", "-pedantic", "-m"};
  vector<string> supported_compile_flags = {};
  vector<string> supported_linker_flags = {"-L", "-shared", "-Wl", "-l", "-r", "../deps/"};

  // Determine compiler and whether we are using C++
  string compiler_str = args.front();
  const char* compiler = compiler_str.c_str();
  const char* last = strrchr(compiler, '/');
  if (last != NULL) {
    compiler = last + 1;
  }
  // printf("Compiler: %s\n", compiler);
  std::cout << "Compiler: " << compiler << endl;
  bool is_cpp = false;
  if (!strcmp(compiler, "clang") || !strcmp(compiler, "gcc") || !strcmp(compiler, "cc")) {
    is_cpp = false;
  } else if (!strcmp(compiler, "clang++") || !strcmp(compiler, "g++") || !strcmp(compiler, "c++")) {
    is_cpp = true;
  } else {
    // printf("Error - unrecognized compiler: %s\n", compiler);
    std::cout << "Error - unrecognized compiler:" << compiler << endl;
    return 1;
  }

  // Initialize arrays
  vector<string> subprocess_arr, c_file_arr, o_file_arr, compiler_flags, linker_flags;
  bool link = true, temp = true, print = false;
  string output_name, include_path;

  // Work through the command
  for (int i = 1; i < args.size(); i++) {
    // printf("i: %d\n", i);
    string argstr = args[i];
    const char* arg = argstr.c_str();
    if (!strcmp(arg, "-nowrapper")) {
      // Call subprocess
      args.erase(args.begin() + i);
      args.erase(args.begin());
      vector<char*> vc;
      transform(args.begin(), args.end(), back_inserter(vc), convert);
      execvp(compiler, &vc[0]);
      return 1;
    } else if (!strcmp(arg, "-print")) {
      print = true;
    } else if (!strcmp(arg, "-o")) {
      // printf("checking -o\n");
      output_name = args[i + 1].c_str();
      if (output_name.find(".o") != string::npos) {
        temp = false;
        link = false;
      }
    } else if (!is_cpp && strrchr(arg, '.') && !strcmp(strrchr(arg, '.'), ".c")) {
      // printf("checking .c\n");
      c_file_arr.push_back(argstr);
    } else if (is_cpp && strrchr(arg, '.') &&
               (!strcmp(strrchr(arg, '.'), ".cc") || !strcmp(strrchr(arg, '.'), ".cpp") ||
                !strcmp(strrchr(arg, '.'), ".c++"))) {
      // printf(".cc/cpp/c++ file found");
      c_file_arr.push_back(argstr);
    } else if (!output_name.empty() && (arg == output_name)) {
      // printf("checking output name\n");
      continue;
    } else if (!include_path.empty() && (argstr == include_path)) {
      continue;
    } else if (strrchr(arg, '.') && strcmp(strrchr(arg, '.'), ".o") == 0) {
      // printf("checking .o\n");
      o_file_arr.push_back(argstr);
    } else if (!strcmp(arg, "-c")) {
      // printf("checking -c\n");
      link = false;
    } else if (argstr.find("-I") != string::npos) {
      compiler_flags.push_back(argstr);
      linker_flags.push_back(argstr);
      if (i != args.size() - 1 && args[i + 1].at(0) != '-') {
        include_path = args[i + 1];
        compiler_flags.push_back(include_path);
        linker_flags.push_back(include_path);
      }
    } else if (std::any_of(supported_compile_flags.begin(), supported_compile_flags.end(),
                           [&](string flag) { return argstr.rfind(flag, 0) == 0; })) {
      // printf("checking compiler flags\n");
      compiler_flags.push_back(argstr);
    } else if (std::any_of(supported_linker_flags.begin(), supported_linker_flags.end(),
                           [&](string flag) { return argstr.rfind(flag, 0) == 0; })) {
      // printf("checking linker flags\n");
      linker_flags.push_back(argstr);
    } else if (std::any_of(supported_flags.begin(), supported_flags.end(),
                           [&](string flag) { return argstr.rfind(flag, 0) == 0; })) {
      // printf("checking supported flags\n");
      compiler_flags.push_back(argstr);
      linker_flags.push_back(argstr);
    } else {
      // Call subprocess
      // printf("Unrecognized flag: %s\n", arg);
      std::cout << "Unrecognized flag: " << arg << endl;
      args.erase(args.begin() + i);
      args.erase(args.begin());
      vector<char*> vc;
      transform(args.begin(), args.end(), back_inserter(vc), convert);
      execvp(compiler, &vc[0]);
      return 1;
    }
  }
  string tmp;
  if (temp) {
    tmp = filesystem::temp_directory_path();
  }
  // std::vector<std::thread> threads_arr;
  vector<pid_t> threads_arr;
  // int status; // for waiting on threads
  // Compile each .cc file
  // printf("Compiling c files\n");
  std::cout << "Compiling c files" << endl;
  for (string arg : c_file_arr) {
    // printf("arg: %s\n", arg.c_str());
    std::cout << "arg: " << arg.c_str() << endl;
    // const char * o_file = arg.c_str();
    string o_file_str;
    if (temp) {
      // create temp .o file
      // printf("Creating a temp file\n");
      string tem = tmp + "/XXXXXX.o";

      char* writable_template = strdup(tem.c_str());
      int rc = mkstemps(writable_template, 2);
      if (rc == -1) {
        // printf("Could not create temporary file.\n");
        std::cout << "Could not create temporary file." << endl;
      }

      o_file_str = string(writable_template);
      free(writable_template);

      // vector<char> o_file_template(tem.begin(), tem.end());
      // o_file_template.push_back('\0');
      // std::copy(tem.begin(), tem.end(), o_file_template);
      // o_file_template[tem.size()] = '\0';
      // int rc = mkstemps(&o_file_template[0], 2);
      // if (rc == -1){
      //    printf("Could not create temporary file.\n");
      //}
      // printf("o_file_str: %s\n", o_file_str.c_str());
      // printf("o_file_template: %s\n", o_file_template);
      // strcpy(o_file_str, string(o_file_template));
      // o_file_str = &o_file_template[0];
      // printf("o_file_str: %s\n", o_file_str);
    } else {
      // const char * period_index = strrchr(o_file, '.');
      // o_file_str = arg;
      // o_file_str.replace(period_index-o_file+1, o_file_str.length()-(period_index-o_file), ".o");

      auto suffix_pos = arg.rfind('.');
      o_file_str = arg.substr(0, suffix_pos) + ".o";
    }
    o_file_arr.push_back(o_file_str);
    // printf("o_file created: %s\n", o_file_str.c_str());
    std::cout << "o_file created: " << o_file_str.c_str() << endl;
    vector<string> compile_args = {compiler_str, "-c", "-o", o_file_str, arg};
    // string compile_args_str;
    // for(string arg: compile_args){
    //     compile_args_str += arg + " ";
    // }
    // for(string arg: compiler_flags){
    //     compile_args_str += arg + " ";
    // }

    compile_args.insert(compile_args.end(), compiler_flags.begin(), compiler_flags.end());

    // std::for_each(compile_args.begin(), compile_args.end(), string::c_str);
    // compile_args.push_back(NULL);
    // char * thread_args = &compile_args[0];
    // vector<char*> thread_args(compile_args.size(),nullptr);
    // for (int i=0; i<compile_args.size();i++) {
    //     thread_args[i] = compile_args[i].c_str();
    // }
    vector<char*> thread_args;
    transform(compile_args.begin(), compile_args.end(), back_inserter(thread_args), convert);
    // The compile_args vector has to be a vector of char*s, not C++ strings
    // Make sure there is a NULL at the end of the compile_args vector
    // execv(compiler_str, compile_args.data())

    // printf("Compiling in new thread\n");
    if (!print) {
      // argument of type "const char **" is incompatible with parameter of type "char *const *"
      // std::thread new_thread([](char* const* to_run){execv(to_run[0], to_run);},
      // &thread_args[0]);
      pid_t cpid;
      if ((cpid = fork()) == 0) {
        // char*const to_run[] = &thread_args[0];
        // argument of type "const char **" is incompatible with parameter of type "char *const
        // *"C/C++(167)
        execv(compiler, &thread_args[0]);
        exit(1);
      }
      threads_arr.push_back(cpid);
    } else {
      string compile_args_str;
      for (string arg : compile_args) {
        compile_args_str += arg + " ";
      }
      // printf("TEST PRINT: %s\n", compile_args_str.c_str());
      std::cout << "Test Print: " << compile_args_str << endl;
    }
  }
  // printf("Waiting for threads to join\n");
  std::cout << "Waiting for threads to join" << endl;

  for (int i = 0; i < threads_arr.size(); i++) {
    while (waitpid(threads_arr[i], NULL, 0) > 0)
      ;
  }
  /*if (!print) {
      for (std::thread & subprocess_thread : threads_arr) {
          subprocess_thread.join();
      }
  }*/
  // Link .o files.
  // printf("Linking all files\n");
  std::cout << "Linking all files" << endl;
  if (link) {
    vector<string> link_vec = {compiler, "-o", output_name};
    for (string o_file : o_file_arr) {
      link_vec.push_back(o_file);
    }
<<<<<<< HEAD
    /*if (!print) {
        for (std::thread & subprocess_thread : threads_arr) {
            subprocess_thread.join();
        }
    }*/
    // Link .o files.
    //printf("Linking all files\n");
    std::cout << "Linking all files" << endl;
    if (link){
        vector<string> link_vec = {compiler, "-o", output_name};
        for (string o_file : o_file_arr) {
            link_vec.push_back(o_file);
        } 
        for (string linker_flag : linker_flags) {
            link_vec.push_back(linker_flag);
        }
        vector<char*> link_args;
        transform(link_vec.begin(), link_vec.end(), back_inserter(link_args), convert);
        if (!print) {
            int stat;
            if(fork() == 0){
                std::cout << "start linking" << endl;
                execv(compiler,  &link_args[0]);
                std::cout << "done linking" << endl;
                exit(1);
            } else {
                wait(&stat);
            }
            if (WIFEXITED(stat)) {
                //printf("Exit status: %d\n", WEXITSTATUS(stat));
            }
            else if (WIFSIGNALED(stat)){
                psignal(WTERMSIG(stat), "Exit signal");
            }
            //system(&linkstr[0]);
        } else {
            // string linkstr = compiler_str + " -o " + output_name;
            // for (string o_file : o_file_arr) {
            //     linkstr += (" " + o_file);
            // } for (string linker_flag : linker_flags) {
            //     linkstr += (" " + linker_flag);
            // }
            // //printf("TEST PRINT: %s\n", &linkstr[0]);
            // std::cout << "TEST PRINT:" << &linkstr[0] << endl;
            for (char* command : link_args) {
                std::cout << command << endl;
            }
        }
=======
    for (string linker_flag : linker_flags) {
      link_vec.push_back(linker_flag);
>>>>>>> 09f9f299
    }
    if (!print) {
      int stat;
      pid_t pid;
      vector<char*> link_args;
      transform(link_vec.begin(), link_vec.end(), back_inserter(link_args), convert);
      if ((pid = fork()) == 0) {
        std::cout << "start linking" << endl;
        execv(compiler, &link_args[0]);
        std::cout << "done linking" << endl;
        exit(1);
      } else {
        waitpid(pid, &stat, 0);
      }
      if (WIFEXITED(stat)) {
        // printf("Exit status: %d\n", WEXITSTATUS(stat));
      } else if (WIFSIGNALED(stat)) {
        psignal(WTERMSIG(stat), "Exit signal");
      }
      // system(&linkstr[0]);
    } else {
      string linkstr = compiler_str + " -o " + output_name;
      for (string o_file : o_file_arr) {
        linkstr += (" " + o_file);
      }
      for (string linker_flag : linker_flags) {
        linkstr += (" " + linker_flag);
      }
      // printf("TEST PRINT: %s\n", &linkstr[0]);
      std::cout << "TEST PRINT:" << &linkstr[0] << endl;
    }
  }
  for (string o_file : o_file_arr) unlink(o_file.c_str());
  std::cout << "Build complete!" << endl;
  return 1;
}

<<<<<<< HEAD
int main(int argc, char* argv[]){
    //printf("Using our CLANG\n");
    std::cout << "Using our CLANG" << endl;
    // Remove wrappers from the PATH
    char * pathC = getenv("PATH");
    vector<string> path_arr;
    if (pathC != NULL) {
        string paths = string(pathC);
        // split path into vector using delimiter ':'
        string tmp;
        stringstream ss(paths);
        while (getline(ss, tmp, ':')) 
            path_arr.push_back(tmp);
        for (vector<string>::iterator it = path_arr.begin(); it != path_arr.end();) {
            if ((*it).find("wrappers") != string::npos) {
                it = path_arr.erase(it);
            } else 
                ++it;
        }
        paths.clear();
        
        for (const auto &path : path_arr) paths += path + ":";

        // printf("new path: %s\n", paths.c_str());
        std::cout << "new path: " << paths.c_str() << endl;
        setenv("PATH", paths.c_str(), 1);
=======
int main(int argc, char* argv[]) {
  // printf("Using our CLANG\n");
  std::cout << "Using our CLANG" << endl;
  // Remove wrappers from the PATH
  char* pathC = getenv("PATH");
  vector<string> path_arr;
  // todo: account for null path
  if (pathC != NULL) {
    string paths = string(pathC);
    // split path into vector using delimiter ':'
    string tmp;
    stringstream ss(paths);
    while (getline(ss, tmp, ':')) path_arr.push_back(tmp);
    for (vector<string>::iterator it = path_arr.begin(); it != path_arr.end();) {
      if ((*it).find("wrappers") != string::npos) {
        it = path_arr.erase(it);
      } else
        ++it;
>>>>>>> 09f9f299
    }
    paths.clear();

    for (const auto& path : path_arr) paths += path + ":";

    // printf("new path: %s\n", paths.c_str());
    std::cout << "new path: " << paths.c_str() << endl;
    setenv("PATH", paths.c_str(), 1);
  }

  // int n = sizeof(argv) / sizeof(argv[0]);
  vector<string> args(argv, argv + argc);
  return clang_wrapper(args);
}<|MERGE_RESOLUTION|>--- conflicted
+++ resolved
@@ -15,19 +15,19 @@
 
 using namespace std;
 
+// Helper function for converting vector of strings to array of char*
 char* convert(const string& s) {
   char* pc = new char[s.size() + 1];
   strcpy(pc, s.c_str());
   return pc;
 }
 
+// Main function that divides up the work
 int clang_wrapper(vector<string> args) {
-  // printf("Start of clang wrapper\n");
-  std::cout << "Start of clang wrapper" << endl;
-  vector<string> supported_flags = {"-print", "-D", "-f",   "-o",    "-W",        "-pthread", "-g",
-                                    "-M",     "-O", "-std", "--std", "-pedantic", "-m"};
+  // std::cout << "Start of clang wrapper" << endl;
+  vector<string> supported_flags = {"-print", "-D", "-f", "-o", "-W","-pthread", "-g", "-M", "-O", "-std", "--std", "-pedantic", "-m"};
   vector<string> supported_compile_flags = {};
-  vector<string> supported_linker_flags = {"-L", "-shared", "-Wl", "-l", "-r", "../deps/"};
+  vector<string> supported_linker_flags = {"-L", "-shared", "-Wl", "-l", "-r"};
 
   // Determine compiler and whether we are using C++
   string compiler_str = args.front();
@@ -36,36 +36,34 @@
   if (last != NULL) {
     compiler = last + 1;
   }
-  // printf("Compiler: %s\n", compiler);
-  std::cout << "Compiler: " << compiler << endl;
+  // std::cout << "Compiler: " << compiler << endl;
   bool is_cpp = false;
   if (!strcmp(compiler, "clang") || !strcmp(compiler, "gcc") || !strcmp(compiler, "cc")) {
     is_cpp = false;
   } else if (!strcmp(compiler, "clang++") || !strcmp(compiler, "g++") || !strcmp(compiler, "c++")) {
     is_cpp = true;
   } else {
-    // printf("Error - unrecognized compiler: %s\n", compiler);
     std::cout << "Error - unrecognized compiler:" << compiler << endl;
     return 1;
   }
 
   // Initialize arrays
-  vector<string> subprocess_arr, c_file_arr, o_file_arr, compiler_flags, linker_flags;
+  vector<string> subprocess_arr, c_file_arr, o_file_arr, a_file_arr, compiler_flags, linker_flags;
   bool link = true, temp = true, print = false;
   string output_name, include_path;
 
   // Work through the command
   for (int i = 1; i < args.size(); i++) {
-    // printf("i: %d\n", i);
     string argstr = args[i];
     const char* arg = argstr.c_str();
     if (!strcmp(arg, "-nowrapper")) {
       // Call subprocess
       args.erase(args.begin() + i);
-      args.erase(args.begin());
+      // args.erase(args.begin());
       vector<char*> vc;
       transform(args.begin(), args.end(), back_inserter(vc), convert);
-      execvp(compiler, &vc[0]);
+      cout << compiler << " " << &vc[0] << endl;
+      if (execvp(compiler, &vc[0]) == -1) std::cout << "nowrapper failed" << endl;
       return 1;
     } else if (!strcmp(arg, "-print")) {
       print = true;
@@ -84,47 +82,51 @@
                 !strcmp(strrchr(arg, '.'), ".c++"))) {
       // printf(".cc/cpp/c++ file found");
       c_file_arr.push_back(argstr);
-    } else if (!output_name.empty() && (arg == output_name)) {
+    } else if (!output_name.empty() && (argstr == output_name)) {
       // printf("checking output name\n");
       continue;
     } else if (!include_path.empty() && (argstr == include_path)) {
+      include_path.clear();
       continue;
     } else if (strrchr(arg, '.') && strcmp(strrchr(arg, '.'), ".o") == 0) {
-      // printf("checking .o\n");
+      //std::cout << ".o file found: " << argstr << endl;
       o_file_arr.push_back(argstr);
+    } else if (strrchr(arg, '.') && strcmp(strrchr(arg, '.'), ".a") == 0) {
+      // std::cout << ".a file found: " << argstr << endl;
+      a_file_arr.push_back(argstr);
     } else if (!strcmp(arg, "-c")) {
-      // printf("checking -c\n");
       link = false;
+      temp = false;
     } else if (argstr.find("-I") != string::npos) {
       compiler_flags.push_back(argstr);
       linker_flags.push_back(argstr);
       if (i != args.size() - 1 && args[i + 1].at(0) != '-') {
-        include_path = args[i + 1];
+        include_path = args[i+1];
         compiler_flags.push_back(include_path);
         linker_flags.push_back(include_path);
       }
     } else if (std::any_of(supported_compile_flags.begin(), supported_compile_flags.end(),
                            [&](string flag) { return argstr.rfind(flag, 0) == 0; })) {
-      // printf("checking compiler flags\n");
+      // checking compiler flags
       compiler_flags.push_back(argstr);
     } else if (std::any_of(supported_linker_flags.begin(), supported_linker_flags.end(),
                            [&](string flag) { return argstr.rfind(flag, 0) == 0; })) {
-      // printf("checking linker flags\n");
+      // checking linker flags
       linker_flags.push_back(argstr);
     } else if (std::any_of(supported_flags.begin(), supported_flags.end(),
                            [&](string flag) { return argstr.rfind(flag, 0) == 0; })) {
-      // printf("checking supported flags\n");
+      // checking supported flags
       compiler_flags.push_back(argstr);
       linker_flags.push_back(argstr);
     } else {
       // Call subprocess
-      // printf("Unrecognized flag: %s\n", arg);
       std::cout << "Unrecognized flag: " << arg << endl;
       args.erase(args.begin() + i);
-      args.erase(args.begin());
+      // args.erase(args.begin());
       vector<char*> vc;
       transform(args.begin(), args.end(), back_inserter(vc), convert);
-      execvp(compiler, &vc[0]);
+      cout << compiler << " " << &vc[0] << endl;
+      if (execvp(compiler, &vc[0]) == -1) std::cout << "unrecognized flag exec failed" << endl;
       return 1;
     }
   }
@@ -132,91 +134,47 @@
   if (temp) {
     tmp = filesystem::temp_directory_path();
   }
-  // std::vector<std::thread> threads_arr;
+
   vector<pid_t> threads_arr;
-  // int status; // for waiting on threads
+  
   // Compile each .cc file
-  // printf("Compiling c files\n");
-  std::cout << "Compiling c files" << endl;
+  // std::cout << "Compiling c files" << endl;
   for (string arg : c_file_arr) {
-    // printf("arg: %s\n", arg.c_str());
-    std::cout << "arg: " << arg.c_str() << endl;
-    // const char * o_file = arg.c_str();
+    // std::cout << "arg: " << arg.c_str() << endl;
     string o_file_str;
     if (temp) {
       // create temp .o file
-      // printf("Creating a temp file\n");
       string tem = tmp + "/XXXXXX.o";
 
       char* writable_template = strdup(tem.c_str());
       int rc = mkstemps(writable_template, 2);
       if (rc == -1) {
-        // printf("Could not create temporary file.\n");
         std::cout << "Could not create temporary file." << endl;
       }
 
       o_file_str = string(writable_template);
       free(writable_template);
-
-      // vector<char> o_file_template(tem.begin(), tem.end());
-      // o_file_template.push_back('\0');
-      // std::copy(tem.begin(), tem.end(), o_file_template);
-      // o_file_template[tem.size()] = '\0';
-      // int rc = mkstemps(&o_file_template[0], 2);
-      // if (rc == -1){
-      //    printf("Could not create temporary file.\n");
-      //}
-      // printf("o_file_str: %s\n", o_file_str.c_str());
-      // printf("o_file_template: %s\n", o_file_template);
-      // strcpy(o_file_str, string(o_file_template));
-      // o_file_str = &o_file_template[0];
-      // printf("o_file_str: %s\n", o_file_str);
-    } else {
-      // const char * period_index = strrchr(o_file, '.');
-      // o_file_str = arg;
-      // o_file_str.replace(period_index-o_file+1, o_file_str.length()-(period_index-o_file), ".o");
-
+    } else {
       auto suffix_pos = arg.rfind('.');
       o_file_str = arg.substr(0, suffix_pos) + ".o";
     }
     o_file_arr.push_back(o_file_str);
-    // printf("o_file created: %s\n", o_file_str.c_str());
-    std::cout << "o_file created: " << o_file_str.c_str() << endl;
+    // std::cout << "o_file named: " << o_file_str.c_str() << endl;
     vector<string> compile_args = {compiler_str, "-c", "-o", o_file_str, arg};
-    // string compile_args_str;
-    // for(string arg: compile_args){
-    //     compile_args_str += arg + " ";
-    // }
-    // for(string arg: compiler_flags){
-    //     compile_args_str += arg + " ";
-    // }
 
     compile_args.insert(compile_args.end(), compiler_flags.begin(), compiler_flags.end());
 
-    // std::for_each(compile_args.begin(), compile_args.end(), string::c_str);
-    // compile_args.push_back(NULL);
-    // char * thread_args = &compile_args[0];
-    // vector<char*> thread_args(compile_args.size(),nullptr);
-    // for (int i=0; i<compile_args.size();i++) {
-    //     thread_args[i] = compile_args[i].c_str();
-    // }
     vector<char*> thread_args;
     transform(compile_args.begin(), compile_args.end(), back_inserter(thread_args), convert);
-    // The compile_args vector has to be a vector of char*s, not C++ strings
-    // Make sure there is a NULL at the end of the compile_args vector
-    // execv(compiler_str, compile_args.data())
-
-    // printf("Compiling in new thread\n");
+    thread_args.push_back(NULL);
+    
     if (!print) {
-      // argument of type "const char **" is incompatible with parameter of type "char *const *"
-      // std::thread new_thread([](char* const* to_run){execv(to_run[0], to_run);},
-      // &thread_args[0]);
       pid_t cpid;
       if ((cpid = fork()) == 0) {
-        // char*const to_run[] = &thread_args[0];
-        // argument of type "const char **" is incompatible with parameter of type "char *const
-        // *"C/C++(167)
-        execv(compiler, &thread_args[0]);
+        // std::cout << compiler << " " << thread_args.data() << endl;
+        if(execvp(compiler, thread_args.data()) == -1){
+          std::cout << "Compile failed: " << arg << endl;
+        }
         exit(1);
       }
       threads_arr.push_back(cpid);
@@ -225,151 +183,65 @@
       for (string arg : compile_args) {
         compile_args_str += arg + " ";
       }
-      // printf("TEST PRINT: %s\n", compile_args_str.c_str());
       std::cout << "Test Print: " << compile_args_str << endl;
     }
   }
-  // printf("Waiting for threads to join\n");
-  std::cout << "Waiting for threads to join" << endl;
+  // std::cout << "Waiting for threads to join" << endl;
 
   for (int i = 0; i < threads_arr.size(); i++) {
     while (waitpid(threads_arr[i], NULL, 0) > 0)
       ;
   }
-  /*if (!print) {
-      for (std::thread & subprocess_thread : threads_arr) {
-          subprocess_thread.join();
-      }
-  }*/
+
   // Link .o files.
-  // printf("Linking all files\n");
-  std::cout << "Linking all files" << endl;
-  if (link) {
+  // std::cout << "Linking all files" << endl;
+  if (link){
     vector<string> link_vec = {compiler, "-o", output_name};
     for (string o_file : o_file_arr) {
       link_vec.push_back(o_file);
-    }
-<<<<<<< HEAD
-    /*if (!print) {
-        for (std::thread & subprocess_thread : threads_arr) {
-            subprocess_thread.join();
-        }
-    }*/
-    // Link .o files.
-    //printf("Linking all files\n");
-    std::cout << "Linking all files" << endl;
-    if (link){
-        vector<string> link_vec = {compiler, "-o", output_name};
-        for (string o_file : o_file_arr) {
-            link_vec.push_back(o_file);
-        } 
-        for (string linker_flag : linker_flags) {
-            link_vec.push_back(linker_flag);
-        }
-        vector<char*> link_args;
-        transform(link_vec.begin(), link_vec.end(), back_inserter(link_args), convert);
-        if (!print) {
-            int stat;
-            if(fork() == 0){
-                std::cout << "start linking" << endl;
-                execv(compiler,  &link_args[0]);
-                std::cout << "done linking" << endl;
-                exit(1);
-            } else {
-                wait(&stat);
-            }
-            if (WIFEXITED(stat)) {
-                //printf("Exit status: %d\n", WEXITSTATUS(stat));
-            }
-            else if (WIFSIGNALED(stat)){
-                psignal(WTERMSIG(stat), "Exit signal");
-            }
-            //system(&linkstr[0]);
-        } else {
-            // string linkstr = compiler_str + " -o " + output_name;
-            // for (string o_file : o_file_arr) {
-            //     linkstr += (" " + o_file);
-            // } for (string linker_flag : linker_flags) {
-            //     linkstr += (" " + linker_flag);
-            // }
-            // //printf("TEST PRINT: %s\n", &linkstr[0]);
-            // std::cout << "TEST PRINT:" << &linkstr[0] << endl;
-            for (char* command : link_args) {
-                std::cout << command << endl;
-            }
-        }
-=======
+    } 
+    for (string a_file : a_file_arr) {
+      link_vec.push_back(a_file);
+    }
     for (string linker_flag : linker_flags) {
       link_vec.push_back(linker_flag);
->>>>>>> 09f9f299
-    }
+    }
+    vector<char*> link_args;
+    transform(link_vec.begin(), link_vec.end(), back_inserter(link_args), convert);
+    link_args.push_back(NULL);
     if (!print) {
       int stat;
-      pid_t pid;
-      vector<char*> link_args;
-      transform(link_vec.begin(), link_vec.end(), back_inserter(link_args), convert);
-      if ((pid = fork()) == 0) {
-        std::cout << "start linking" << endl;
-        execv(compiler, &link_args[0]);
-        std::cout << "done linking" << endl;
+      if(fork() == 0){
+        // std::cout << "Linking started." << endl;
+        if(execvp(compiler,  link_args.data()) == -1) {
+          std::cout << "Linking failed." << endl;
+        } else {
+          // std::cout << "Done linking." << endl;
+        }
         exit(1);
       } else {
-        waitpid(pid, &stat, 0);
+        wait(&stat);
       }
       if (WIFEXITED(stat)) {
-        // printf("Exit status: %d\n", WEXITSTATUS(stat));
-      } else if (WIFSIGNALED(stat)) {
+        //printf("Exit status: %d\n", WEXITSTATUS(stat));
+      }
+      else if (WIFSIGNALED(stat)){
         psignal(WTERMSIG(stat), "Exit signal");
       }
-      // system(&linkstr[0]);
-    } else {
-      string linkstr = compiler_str + " -o " + output_name;
-      for (string o_file : o_file_arr) {
-        linkstr += (" " + o_file);
-      }
-      for (string linker_flag : linker_flags) {
-        linkstr += (" " + linker_flag);
-      }
-      // printf("TEST PRINT: %s\n", &linkstr[0]);
-      std::cout << "TEST PRINT:" << &linkstr[0] << endl;
-    }
-  }
-  for (string o_file : o_file_arr) unlink(o_file.c_str());
-  std::cout << "Build complete!" << endl;
+    } else {
+      for (char* command : link_args) {
+        std::cout << command << endl;
+      }
+    }
+  }  
+  // if (temp)
+  //   for (string o_file : o_file_arr) unlink(o_file.c_str());
+  // std::cout << "Build complete!" << endl;
   return 1;
 }
 
-<<<<<<< HEAD
-int main(int argc, char* argv[]){
-    //printf("Using our CLANG\n");
-    std::cout << "Using our CLANG" << endl;
-    // Remove wrappers from the PATH
-    char * pathC = getenv("PATH");
-    vector<string> path_arr;
-    if (pathC != NULL) {
-        string paths = string(pathC);
-        // split path into vector using delimiter ':'
-        string tmp;
-        stringstream ss(paths);
-        while (getline(ss, tmp, ':')) 
-            path_arr.push_back(tmp);
-        for (vector<string>::iterator it = path_arr.begin(); it != path_arr.end();) {
-            if ((*it).find("wrappers") != string::npos) {
-                it = path_arr.erase(it);
-            } else 
-                ++it;
-        }
-        paths.clear();
-        
-        for (const auto &path : path_arr) paths += path + ":";
-
-        // printf("new path: %s\n", paths.c_str());
-        std::cout << "new path: " << paths.c_str() << endl;
-        setenv("PATH", paths.c_str(), 1);
-=======
 int main(int argc, char* argv[]) {
-  // printf("Using our CLANG\n");
-  std::cout << "Using our CLANG" << endl;
+  // std::cout << "Using our CLANG" << endl;
   // Remove wrappers from the PATH
   char* pathC = getenv("PATH");
   vector<string> path_arr;
@@ -385,18 +257,15 @@
         it = path_arr.erase(it);
       } else
         ++it;
->>>>>>> 09f9f299
     }
     paths.clear();
 
     for (const auto& path : path_arr) paths += path + ":";
 
-    // printf("new path: %s\n", paths.c_str());
-    std::cout << "new path: " << paths.c_str() << endl;
+    // std::cout << "new path: " << paths.c_str() << endl;
     setenv("PATH", paths.c_str(), 1);
   }
 
-  // int n = sizeof(argv) / sizeof(argv[0]);
   vector<string> args(argv, argv + argc);
   return clang_wrapper(args);
 }