--- conflicted
+++ resolved
@@ -18,10 +18,6 @@
 
   // Seperate list of arguments that will be passed to rkr
   char* argv_for_rkr[argc];
-<<<<<<< HEAD
-=======
-
->>>>>>> 151e5bc0
   // TODO: Path to riker
   argv_for_rkr[0] = strdup("riker/debug/bin/rkr");
   int argc_for_rkr = 1;
