#include "Build.hh"

#include <iostream>
#include <memory>
#include <ostream>

#include "artifacts/Artifact.hh"
#include "artifacts/DirArtifact.hh"
#include "artifacts/PipeArtifact.hh"
#include "artifacts/SymlinkArtifact.hh"
#include "runtime/Env.hh"
#include "runtime/Ref.hh"
#include "runtime/policy.hh"
#include "tracing/Process.hh"
#include "tracing/Tracer.hh"
#include "ui/TracePrinter.hh"
#include "ui/constants.hh"
#include "ui/options.hh"
#include "ui/stats.hh"
#include "util/wrappers.hh"
#include "versions/DirVersion.hh"
#include "versions/FileVersion.hh"
#include "versions/MetadataVersion.hh"
#include "versions/SymlinkVersion.hh"

using std::cerr;
using std::cout;
using std::endl;
using std::make_unique;
using std::ostream;
using std::shared_ptr;

// Can a step from the provided command be emulated?
bool Build::canEmulate(const shared_ptr<Command>& c) noexcept {
  return !_execute || !c->mustRerun();
}

/************************ Handle IR steps from a loaded trace ************************/

void Build::finish() noexcept {
  // Wait for all remaining processes to exit
  _tracer.wait();

  // Compare the final state of all artifacts to the actual filesystem
  _env->getRootDir()->checkFinalState("/");

  // Mark all commands as finished
  for (auto& c : _commands) {
    LOG(exec) << "Finishing " << c;
    c->finishRun();
  }

  // Inform the output trace that it is finished
  _output.finish();

  // Plan the next build
  for (auto& c : _commands) {
    c->planBuild();
  }
}

void Build::specialRef(const shared_ptr<Command>& c, SpecialRef entity, Ref::ID output) noexcept {
  // If we can't emulate this command, skip its IR step
  if (!canEmulate(c)) return;

  // Count an emulated step
  stats::emulated_steps++;

  // Log the emulated step
  LOG(ir) << "emulated " << TracePrinter::SpecialRefPrinter{c, entity, output};

  // Create an IR step and add it to the output trace
  _output.specialRef(c, entity, output);

  // Resolve the reference
  if (entity == SpecialRef::stdin) {
    // Create the stdin ref. Add one user, which accounts for the build tool itself
    // That way we won't close stdin when the build is finishing
    auto stdin_ref = make_shared<Ref>(ReadAccess, _env->getStdin(c));
    stdin_ref->addUser();
    c->currentRun()->setRef(output, stdin_ref);

  } else if (entity == SpecialRef::stdout) {
    // Create the stdout ref and add one user (the build tool)
    auto stdout_ref = make_shared<Ref>(WriteAccess, _env->getStdout(c));
    stdout_ref->addUser();
    c->currentRun()->setRef(output, stdout_ref);

  } else if (entity == SpecialRef::stderr) {
    // Create the stderr ref and add one user (the build tool)
    auto stderr_ref = make_shared<Ref>(WriteAccess, _env->getStderr(c));
    stderr_ref->addUser();
    c->currentRun()->setRef(output, stderr_ref);

  } else if (entity == SpecialRef::root) {
    c->currentRun()->setRef(output, make_shared<Ref>(ReadAccess + ExecAccess, _env->getRootDir()));

  } else if (entity == SpecialRef::cwd) {
    auto cwd_path = fs::current_path().relative_path();
    auto ref = make_shared<Ref>(_env->getRootDir()->resolve(c, cwd_path, ReadAccess + ExecAccess));
    c->currentRun()->setRef(output, ref);

    ASSERT(ref->isSuccess()) << "Failed to resolve current working directory";
    ref->getArtifact()->setName(".");

  } else if (entity == SpecialRef::launch_exe) {
    auto dodo = readlink("/proc/self/exe");
    auto dodo_launch = (dodo.parent_path() / "dodo-launch").relative_path();

    auto ref =
        make_shared<Ref>(_env->getRootDir()->resolve(c, dodo_launch, ReadAccess + ExecAccess));
    c->currentRun()->setRef(output, ref);

  } else {
    FAIL << "Unknown special reference";
  }
}

// A command references a new anonymous pipe
void Build::pipeRef(const shared_ptr<Command>& c, Ref::ID read_end, Ref::ID write_end) noexcept {
  // If we can't emulate this command, skip its IR step
  if (!canEmulate(c)) return;

  // Count an emulated step
  stats::emulated_steps++;

  // Log the emulated step
  LOG(ir) << "emulated " << TracePrinter::PipeRefPrinter{c, read_end, write_end};

  // Create an IR step and add it to the output trace
  _output.pipeRef(c, read_end, write_end);

  // Resolve the reference and save the result in output
  auto pipe = _env->getPipe(c);
  c->currentRun()->setRef(read_end, make_shared<Ref>(ReadAccess, pipe));
  c->currentRun()->setRef(write_end, make_shared<Ref>(WriteAccess, pipe));
}

// A command references a new anonymous file
void Build::fileRef(const shared_ptr<Command>& c, mode_t mode, Ref::ID output) noexcept {
  // If we can't emulate this command, skip its IR step
  if (!canEmulate(c)) return;

  // Count an emulated step
  stats::emulated_steps++;

  // Log the emulated step
  LOG(ir) << "emulated " << TracePrinter::FileRefPrinter{c, mode, output};

  // Create an IR step and add it to the output trace
  _output.fileRef(c, mode, output);

  // Resolve the reference and save the result in output
  c->currentRun()->setRef(
      output, make_shared<Ref>(ReadAccess + WriteAccess, _env->createFile(c, mode, false)));
}

// A command references a new anonymous symlink
void Build::symlinkRef(const shared_ptr<Command>& c, fs::path target, Ref::ID output) noexcept {
  // If we can't emulate this command, skip its IR step
  if (!canEmulate(c)) return;

  // Count an emulated step
  stats::emulated_steps++;

  // Log the emulated step
  LOG(ir) << "emulated " << TracePrinter::SymlinkRefPrinter{c, target, output};

  // Create an IR step and add it to the output trace
  _output.symlinkRef(c, target, output);

  // Resolve the reference and save the result in output
  c->currentRun()->setRef(output, make_shared<Ref>(ReadAccess + WriteAccess + ExecAccess,
                                                   _env->getSymlink(c, target, false)));
}

// A command references a new anonymous directory
void Build::dirRef(const shared_ptr<Command>& c, mode_t mode, Ref::ID output) noexcept {
  // If we can't emulate this command, skip its IR step
  if (!canEmulate(c)) return;

  // Count an emulated step
  stats::emulated_steps++;

  // Log the emulated step
  LOG(ir) << "emulated " << TracePrinter::DirRefPrinter{c, mode, output};

  // Create an IR step and add it to the output trace
  _output.dirRef(c, mode, output);

  // Resolve the reference and save the result in output
  c->currentRun()->setRef(output, make_shared<Ref>(ReadAccess + WriteAccess + ExecAccess,
                                                   _env->getDir(c, mode, false)));
}

// A command makes a reference with a path
void Build::pathRef(const shared_ptr<Command>& c,
                    Ref::ID base,
                    fs::path path,
                    AccessFlags flags,
                    Ref::ID output) noexcept {
  // If we can't emulate this command, skip its IR step
  if (!canEmulate(c)) return;

  // Count an emulated step
  stats::emulated_steps++;

  // Log the emulated step
  LOG(ir) << "emulated " << TracePrinter::PathRefPrinter{c, base, path, flags, output};

  // Create an IR step and add it to the output trace
  _output.pathRef(c, base, path, flags, output);

  // Get the directory where resolution should begin
  auto base_dir = c->currentRun()->getRef(base)->getArtifact();

  // Resolve the reference and save the result in output
  ASSERT(base_dir) << "Cannot resolve a path relative to an unresolved base reference.";

  c->currentRun()->setRef(output, make_shared<Ref>(base_dir->resolve(c, path, flags)));
}

// A command retains a handle to a given Ref
void Build::usingRef(const shared_ptr<Command>& c, Ref::ID ref) noexcept {
  // If we can't emulate this command, skip its IR step
  if (!canEmulate(c)) return;

  // Count an emulated step
  stats::emulated_steps++;
  // Log the emulated step
  LOG(ir) << "emulated " << TracePrinter::UsingRefPrinter{c, ref};

  // Command c is now using ref
  c->currentRun()->usingRef(ref);

  // Create an IR step and add it to the output trace
  _output.usingRef(c, ref);
}

// A command closes a handle to a given Ref
void Build::doneWithRef(const shared_ptr<Command>& c, Ref::ID ref_id) noexcept {
  // If we can't emulate this command, skip its IR step
  if (!canEmulate(c)) return;

  // Count an emulated step
  stats::emulated_steps++;

  // Command c is no longer using ref
  c->currentRun()->doneWithRef(ref_id);

  // If this is the final use of the ref, inform the referenced artifact of the close
  auto ref = c->currentRun()->getRef(ref_id);
  if (ref->getUserCount() == 0) {
    auto a = ref->getArtifact();
    if (a) {
      LOG(exec) << c << " closing final ref to " << a << " with flags " << ref->getFlags();
      a->beforeClose(*this, c, ref_id);
    }
  }

  // Log the emulated step
  LOG(ir) << "emulated " << TracePrinter::DoneWithRefPrinter{c, ref_id};

  // Create an IR step and add it to the output trace
  _output.doneWithRef(c, ref_id);
}

// Command c depends on the outcome of comparing two different references
void Build::compareRefs(const shared_ptr<Command>& c,
                        Ref::ID ref1_id,
                        Ref::ID ref2_id,
                        RefComparison type) noexcept {
  // If we can't emulate this command, skip its IR step
  if (!canEmulate(c)) return;

  // Count an emulated step
  stats::emulated_steps++;

  // Log the emulated step
  LOG(ir) << "emulated " << TracePrinter::CompareRefsPrinter{c, ref1_id, ref2_id, type};

  // Create an IR step and add it to the output trace
  _output.compareRefs(c, ref1_id, ref2_id, type);

  auto ref1 = c->currentRun()->getRef(ref1_id);
  auto ref2 = c->currentRun()->getRef(ref2_id);

  // Does the comparison resolve as expected?
  if (type == RefComparison::SameInstance) {
    if (ref1->getArtifact() != ref2->getArtifact()) {
      LOGF(rebuild, "{} changed: expected {} and {} to refer to the same artifact", c, ref1, ref2);

      c->currentRun()->observeChange(Scenario::Build);
      c->currentRun()->observeChange(Scenario::PostBuild);
    }
  } else if (type == RefComparison::DifferentInstances) {
    if (ref1->getArtifact() == ref2->getArtifact()) {
      LOGF(rebuild, "{} changed: expected {} and {} to refer to different artifacts", c, ref1,
           ref2);

      c->currentRun()->observeChange(Scenario::Build);
      c->currentRun()->observeChange(Scenario::PostBuild);
    }
  } else {
    FAIL << "Unknown reference comparison type";
  }
}

// Command c expects a reference to resolve with a specific result
void Build::expectResult(const shared_ptr<Command>& c,
                         Scenario scenario,
                         Ref::ID ref_id,
                         int expected) noexcept {
  // If we can't emulate this command, skip its IR step
  if (!canEmulate(c)) return;

  // Count an emulated step
  stats::emulated_steps++;

  // Log the emulated step
  LOG(ir) << "emulated " << TracePrinter::ExpectResultPrinter{c, scenario, ref_id, expected};

  // Create an IR step and add it to the output trace
  _output.expectResult(c, scenario, ref_id, expected);

  // Does the resolved reference match the expected result?
  auto ref = c->currentRun()->getRef(ref_id);
  if (ref->getResultCode() != expected) {
    LOGF(rebuild,
         "{} changed in scenario {}: {} did not resolve as expected (expected {}, observed {})", c,
         scenario, ref, expected, ref->getResultCode());
    c->currentRun()->observeChange(scenario);
  }
}

// Command c accesses an artifact's metadata
void Build::matchMetadata(const shared_ptr<Command>& c,
                          Scenario scenario,
                          Ref::ID ref_id,
                          shared_ptr<MetadataVersion> expected) noexcept {
  // If we can't emulate this command, skip its IR step
  if (!canEmulate(c)) return;

  // Count an emulated step
  stats::emulated_steps++;

  // Log the emulated step
  LOG(ir) << "emulated " << TracePrinter::MatchMetadataPrinter{c, scenario, ref_id, expected};

  // Create an IR step and add it to the output trace
  _output.matchMetadata(c, scenario, ref_id, expected);

  auto ref = c->currentRun()->getRef(ref_id);

  // We can't do anything with an unresolved reference. A change should already have been reported.
  if (!ref->isResolved()) return;

  // Perform the comparison
  ref->getArtifact()->matchMetadata(c, scenario, expected);
}

// Command c accesses an artifact's content
void Build::matchContent(const shared_ptr<Command>& c,
                         Scenario scenario,
                         Ref::ID ref_id,
                         shared_ptr<ContentVersion> expected) noexcept {
  // If we can't emulate this command, skip its IR step
  if (!canEmulate(c)) return;

  // Count an emulated step
  stats::emulated_steps++;

  // Log the emulated step
  LOG(ir) << "emulated " << TracePrinter::MatchContentPrinter{c, scenario, ref_id, expected};

  // Create an IR step and add it to the output trace
  _output.matchContent(c, scenario, ref_id, expected);

  auto ref = c->currentRun()->getRef(ref_id);

  // We can't do anything with an unresolved reference. A change should already have been reported.
  if (!ref->isResolved()) return;

  // Perform the comparison
  ref->getArtifact()->matchContent(c, scenario, expected);
}

// Command c modifies an artifact
void Build::updateMetadata(const shared_ptr<Command>& c,
                           Ref::ID ref_id,
                           shared_ptr<MetadataVersion> written) noexcept {
  // If we can't emulate this command, skip its IR step
  if (!canEmulate(c)) return;

  // Count an emulated step
  stats::emulated_steps++;

  // Log the emulated step
  LOG(ir) << "emulated " << TracePrinter::UpdateMetadataPrinter{c, ref_id, written};

  // Create an IR step and add it to the output trace
  _output.updateMetadata(c, ref_id, written);

  auto ref = c->currentRun()->getRef(ref_id);

  // We can't do anything with an unresolved reference. A change should already have been reported.
  if (!ref->isResolved()) return;

  // Make sure this version is NOT marked as committed
  written->setCommitted(false);

  // Mark the version as created by the calling command. This field is transient, so we have to
  // apply it on ever run
  written->createdBy(c);

  // Apply the write
  ref->getArtifact()->updateMetadata(c, written);
}

// Command c modifies an artifact
void Build::updateContent(const shared_ptr<Command>& c,
                          Ref::ID ref_id,
                          shared_ptr<ContentVersion> written) noexcept {
  // If we can't emulate this command, skip its IR step
  if (!canEmulate(c)) return;

  // Count an emulated step
  stats::emulated_steps++;

  // Log the emulated step
  LOG(ir) << "emulated " << TracePrinter::UpdateContentPrinter{c, ref_id, written};

  // Create an IR step and add it to the output trace
  _output.updateContent(c, ref_id, written);

  auto ref = c->currentRun()->getRef(ref_id);

  // We can't do anything with an unresolved reference. A change should already have been reported.
  if (!ref->isResolved()) return;

  // Make sure this version is NOT marked as committed
  written->setCommitted(false);

  // Mark the version as created by the calling command. This field is transient, so we have to
  // apply it on ever run
  written->createdBy(c);

  // Apply the write
  ref->getArtifact()->updateContent(c, written);
}

/// Handle an AddEntry IR step
void Build::addEntry(const shared_ptr<Command>& c,
                     Ref::ID dir_id,
                     fs::path name,
                     Ref::ID target_id) noexcept {
  // If we can't emulate this command, skip its IR step
  if (!canEmulate(c)) return;

  // Count an emulated step
  stats::emulated_steps++;

  // Log the emulated step
  LOG(ir) << "emulated " << TracePrinter::AddEntryPrinter{c, dir_id, name, target_id};

  // Create an IR step and add it to the output trace
  _output.addEntry(c, dir_id, name, target_id);

  auto dir = c->currentRun()->getRef(dir_id);
  auto target = c->currentRun()->getRef(target_id);

  // We can't do anything with unresolved references. A change should already have been reported.
  if (!dir->isResolved() || !target->isResolved()) return;

  // Add the entry to the directory
  dir->getArtifact()->addEntry(c, name, target->getArtifact());
}

/// Handle a RemoveEntry IR step
void Build::removeEntry(const shared_ptr<Command>& c,
                        Ref::ID dir_id,
                        fs::path name,
                        Ref::ID target_id) noexcept {
  // If we can't emulate this command, skip its IR step
  if (!canEmulate(c)) return;

  // Count an emulated step
  stats::emulated_steps++;

  // Log the emulated step
  LOG(ir) << "emulated " << TracePrinter::RemoveEntryPrinter{c, dir_id, name, target_id};

  // Create an IR step and add it to the output trace
  _output.removeEntry(c, dir_id, name, target_id);

  auto dir = c->currentRun()->getRef(dir_id);
  auto target = c->currentRun()->getRef(target_id);

  // We can't do anything with unresolved references. A change should already have been reported.
  if (!dir->isResolved() || !target->isResolved()) return;

  // Remove the entry from the directory
  dir->getArtifact()->removeEntry(c, name, target->getArtifact());
}

// This command launches a child command
void Build::launch(const shared_ptr<Command>& c,
                   const shared_ptr<Command>& child,
                   list<tuple<Ref::ID, Ref::ID>> refs) noexcept {
  // If we can't emulate this command, skip its IR step
  if (!canEmulate(c)) return;

  // Count an emulated step
  stats::emulated_steps++;

  // Log the emulated step
  LOG(ir) << "emulated " << TracePrinter::LaunchPrinter{c, child, refs};

  // Assign references in the child command
  for (const auto& [parent_ref_id, child_ref_id] : refs) {
    child->currentRun()->setRef(child_ref_id, c->currentRun()->getRef(parent_ref_id));
  }

  // If we're emulating the launch of an unexecuted command, report the change to the command
  if (!child->hasExecuted()) {
    LOGF(rebuild, "{} changed: never run", child);
    child->currentRun()->observeChange(Scenario::Build);
    child->currentRun()->observeChange(Scenario::PostBuild);
  }

  // Remember that this command was run by the build
  _commands.insert(child);

  // Add the child to the parent command's set of children
  c->currentRun()->addChild(child->currentRun());

  // Are we going to re-execute the child?
  bool launch_command = false;

  // Should we print the child command?
  bool print_command = false;

  if (!canEmulate(child)) {
    // Print the command if requested, or if this is a dry run
    if (options::print_on_run || options::dry_run) print_command = true;

    // Launch the command if this is not a dry run
    if (!options::dry_run) launch_command = true;
  }

  // Print the command if requested
  if (print_command) {
    cout << child->getShortName(options::command_length) << endl;
  }

  // If we're going to launch the command, mark it as executed now
  if (launch_command) child->setExecuted();

  // Now emit the launch IR step. This has to happen after updating the executed state of the
  // command (above) and before actually launching the command.
  _output.launch(c, child, refs);

  // Launch the command if requested
  if (launch_command) {
    // Count the traced command
    stats::traced_commands++;

    // Prepare the child command to execute by committing the necessary state from its references
    child->currentRun()->createLaunchDependencies(*this);

    LOG(exec) << c << " launching " << child;

    // Start the child command in the tracer
    _running[child] = _tracer.start(child);

  } else {
    // Count the emulated command
    stats::emulated_commands++;
  }
}

// This command joined with a child command
void Build::join(const shared_ptr<Command>& c,
                 const shared_ptr<Command>& child,
                 int exit_status) noexcept {
  // If we can't emulate this command, skip its IR step
  if (!canEmulate(c)) return;

  // Count an emulated step
  stats::emulated_steps++;

  // If the child command is running in the tracer, wait for it
  if (isRunning(child)) _tracer.wait(_running[child]);

  // Log the emulated step
  LOG(ir) << "emulated " << TracePrinter::JoinPrinter{c, child, exit_status};

  // Create an IR step and add it to the output trace
  _output.join(c, child, exit_status);

  // Did the child command's exit status match the expected result?
  if (child->currentRun()->getExitStatus() != exit_status) {
    LOGF(rebuild, "{} changed: child {} exited with different status (expected {}, observed {})", c,
         child, exit_status, child->currentRun()->getExitStatus());

    // TODO: Re-enable this once we have skipping
    // c->currentRun()->observeChange(Scenario::Build);
    // c->currentRun()->observeChange(Scenario::PostBuild);
    WARN << c << " should rerun because child " << child << " changed exit status.";
  }
}

void Build::exit(const shared_ptr<Command>& c, int exit_status) noexcept {
  // If we can't emulate this command, skip its IR step
  if (!canEmulate(c)) return;

  // Count an emulated step
  stats::emulated_steps++;

  // Log the emulated step
  LOG(ir) << "emulated " << TracePrinter::ExitPrinter{c, exit_status};

  // Create an IR step and add it to the output trace
  _output.exit(c, exit_status);

  // Save the exit status for this command
  c->currentRun()->setExitStatus(exit_status);
}

/************************ Trace IR Steps ************************/

// A command references a new anonymous pipe
tuple<Ref::ID, Ref::ID> Build::tracePipeRef(const shared_ptr<Command>& c) noexcept {
  // Count a traced step
  stats::traced_steps++;

  // Create a pipe artifact
  auto pipe = _env->getPipe(c);

  // Set up references for the read and write ends of the pipe
  auto read_end = c->currentRun()->setRef(make_shared<Ref>(ReadAccess, pipe));
  auto write_end = c->currentRun()->setRef(make_shared<Ref>(WriteAccess, pipe));

  // Create an IR step and add it to the output trace
  _output.pipeRef(c, read_end, write_end);

  // Log the traced step
  LOG(ir) << "traced " << TracePrinter::PipeRefPrinter{c, read_end, write_end};

  return {read_end, write_end};
}

// A command references a new anonymous file
Ref::ID Build::traceFileRef(const shared_ptr<Command>& c, mode_t mode) noexcept {
  // Count a traced step
  stats::traced_steps++;

  // Create an anonymous file
  auto file = _env->createFile(c, mode, true);

  // Create a reference for the new file
  auto output = c->currentRun()->setRef(make_shared<Ref>(ReadAccess + WriteAccess, file));

  // Create an IR step and add it to the output trace
  _output.fileRef(c, mode, output);

  // Log the traced step
  LOG(ir) << "traced " << TracePrinter::FileRefPrinter{c, mode, output};

  return output;
}

// A command references a new anonymous symlink
Ref::ID Build::traceSymlinkRef(const shared_ptr<Command>& c, fs::path target) noexcept {
  // Count a traced step
  stats::traced_steps++;

  // Create a symlink artifact
  auto symlink = _env->getSymlink(c, target, true);

  // Create a reference to the new symlink
  auto output =
      c->currentRun()->setRef(make_shared<Ref>(ReadAccess + WriteAccess + ExecAccess, symlink));

  // Create an IR step and add it to the output trace
  _output.symlinkRef(c, target, output);

  // Log the traced step
  LOG(ir) << "traced " << TracePrinter::SymlinkRefPrinter{c, target, output};

  return output;
}

// A command references a new anonymous directory
Ref::ID Build::traceDirRef(const shared_ptr<Command>& c, mode_t mode) noexcept {
  // Count a traced step
  stats::traced_steps++;

  // Create a directory artifact
  auto dir = _env->getDir(c, mode, true);

  // Create a reference to the new directory
  auto output =
      c->currentRun()->setRef(make_shared<Ref>(ReadAccess + WriteAccess + ExecAccess, dir));

  // Create an IR step and add it to the output trace
  _output.dirRef(c, mode, output);

  // Log the traced step
  LOG(ir) << "traced " << TracePrinter::DirRefPrinter{c, mode, output};

  return output;
}

// A command makes a reference with a path
Ref::ID Build::tracePathRef(const shared_ptr<Command>& c,
                            Ref::ID base_id,
                            fs::path path,
                            AccessFlags flags) noexcept {
  // Count a traced step
  stats::traced_steps++;

  // Get the base directory artifact
  auto base = c->currentRun()->getRef(base_id);
  ASSERT(base->isResolved()) << "Cannot resolve a path relative to an unresolved base reference.";

  // Resolve the path and create a Ref
  auto ref = make_shared<Ref>(base->getArtifact()->resolve(c, path, flags));

  // If the reference could have created a file, mark that file's versions and links as committed
  if (ref->isSuccess() && flags.create) ref->getArtifact()->setCommitted();

  // Add the refrence to the command
  auto output = c->currentRun()->setRef(ref);

  // Create an IR step and add it to the output trace
  _output.pathRef(c, base_id, path, flags, output);

  // Log the traced step
  LOG(ir) << "traced " << TracePrinter::PathRefPrinter{c, base_id, path, flags, output} << " -> "
          << c->currentRun()->getRef(output);

  return output;
}

// A command kept a handle to a Ref
void Build::traceUsingRef(const shared_ptr<Command>& c, Ref::ID ref) noexcept {
  // The command may be saving its first handle to a reference, or it could be a duplicate of an
  // existing reference. Only emit the IR step for the first open.
  if (c->currentRun()->usingRef(ref)) {
    // This is an actual IR step, so count it
    stats::traced_steps++;

    // Create an IR step in the output trace
    _output.usingRef(c, ref);

    // Log the traced step
    LOG(ir) << "traced " << TracePrinter::UsingRefPrinter{c, ref};
  }
}

// A command is finished using a Ref
void Build::traceDoneWithRef(const shared_ptr<Command>& c, Ref::ID ref_id) noexcept {
  // The command might be closing its last handle to the reference, or it could just be one of
  // several remaining handles. Use the returned refcount to catch the last close operation
  if (c->currentRun()->doneWithRef(ref_id)) {
    // This is an actual IR step, so count it
    stats::traced_steps++;

    // If this is the final use of the ref, inform the referenced artifact of the close
    auto ref = c->currentRun()->getRef(ref_id);
    if (ref->getUserCount() == 0) {
      auto a = ref->getArtifact();
      if (a) {
        LOG(exec) << c << " closing final ref to " << a << " with flags " << ref->getFlags();
        a->beforeClose(*this, c, ref_id);
      }
    }

    // Create an IR step in the output trace
    _output.doneWithRef(c, ref_id);

    // Log the traced step
    LOG(ir) << "traced " << TracePrinter::DoneWithRefPrinter{c, ref_id};
  }
}

// Command c expects two references to compare with a specific result
void Build::traceCompareRefs(const shared_ptr<Command>& c,
                             Ref::ID ref1,
                             Ref::ID ref2,
                             RefComparison type) noexcept {
  // Count a traced step
  stats::traced_steps++;

  // Create an IR step and add it to the output trace
  _output.compareRefs(c, ref1, ref2, type);

  // Log the traced step
  LOG(ir) << "traced " << TracePrinter::CompareRefsPrinter{c, ref1, ref2, type};
}

// Command c expects a reference to resolve with a specific result as observed from the trace
void Build::traceExpectResult(const shared_ptr<Command>& c, Ref::ID ref_id, int expected) noexcept {
  // Count a traced step
  stats::traced_steps++;

  auto ref = c->currentRun()->getRef(ref_id);

  // If no expected result was provided, use the result from the reference itself
  if (expected == -1) expected = ref->getResultCode();

  // Create an IR step and add it to the output trace
  _output.expectResult(c, Scenario::Build, ref_id, expected);

  // Check the expected (i.e., observed) result against our filesystem model
  WARN_IF(ref->getResultCode() != expected)
      << "Reference resolved to " << getErrorName(ref->getResultCode())
      << ", which does not match syscall result " << getErrorName(expected);

  // Log the traced step
  LOG(ir) << "traced " << TracePrinter::ExpectResultPrinter{c, Scenario::Build, ref_id, expected};
}

// Command c accesses an artifact's metadata
void Build::traceMatchMetadata(const shared_ptr<Command>& c, Ref::ID ref_id) noexcept {
  // Count a traced step
  stats::traced_steps++;

  auto ref = c->currentRun()->getRef(ref_id);

  // Get the artifact whose metadata is being accessed
  auto artifact = ref->getArtifact();
  ASSERT(artifact) << "Tried to access metadata through unresolved reference " << ref;

  // Get the current metadata from the artifact
  auto expected = artifact->getMetadata(c, InputType::Accessed);
  ASSERT(expected) << "Unable to get metadata from " << artifact;

  // Create an IR step and add it to the output trace
  _output.matchMetadata(c, Scenario::Build, ref_id, expected);

<<<<<<< HEAD
  // fingerprint?
  auto path = artifact->getPath(false);
  auto p = make_shared<std::optional<fs::path>>(path);
  if (isFingerprintable(c, p, expected)) expected->fingerprint(path.value());

=======
>>>>>>> 44c67c2e
  // Log the traced step
  LOG(ir) << "traced " << TracePrinter::MatchMetadataPrinter{c, Scenario::Build, ref_id, expected};
}

// Command c accesses an artifact's content
void Build::traceMatchContent(const shared_ptr<Command>& c,
                              Ref::ID ref_id,
                              shared_ptr<ContentVersion> expected) noexcept {
  // Count a traced step
  stats::traced_steps++;

  auto ref = c->currentRun()->getRef(ref_id);

  // Get the artifact whose content is being accessed
  auto artifact = ref->getArtifact();
  ASSERT(artifact) << "Tried to access content through an unresolved reference " << ref;

  ASSERT(expected) << "Attempted to match contenet of " << artifact << " against a null version";

  // Create an IR step and add it to the output trace
  _output.matchContent(c, Scenario::Build, ref_id, expected);

<<<<<<< HEAD
  // fingerprint?
  auto path = artifact->getPath(false);
  auto p = make_shared<std::optional<fs::path>>(path);
  if (isFingerprintable(c, p, expected)) expected->fingerprint(path.value());

  // cache?
  if (isCachable(c, p, expected)) expected->cache(path.value());
=======
  // If a different command created this version, fingerprint it for later comparison
  auto creator = expected->getCreator();
  if (creator != c) {
    // We can only take a fingerprint with a committed path
    auto path = artifact->getPath(false);
    if (path.has_value()) {
      expected->fingerprint(path.value());
    }
  }
>>>>>>> 44c67c2e

  // Log the traced step
  LOG(ir) << "traced " << TracePrinter::MatchContentPrinter{c, Scenario::Build, ref_id, expected};
}

// Command c modifies an artifact
void Build::traceUpdateMetadata(const shared_ptr<Command>& c, Ref::ID ref_id) noexcept {
  // Count a traced step
  stats::traced_steps++;

  auto ref = c->currentRun()->getRef(ref_id);

  // Get the artifact whose metadata is being written
  auto artifact = ref->getArtifact();
  ASSERT(artifact) << "Tried to write metadata through an unresolved reference " << ref;

  // Record the update and get the written version
  auto written = artifact->updateMetadata(c);
  ASSERT(written) << "Unable to get written metadata version from " << artifact;

  // Create an IR step and add it to the output trace
  _output.updateMetadata(c, ref_id, written);

  // The calling command created this version
  written->createdBy(c);

  // This apply operation was traced, so the written version is committed
  written->setCommitted();

  // Log the traced step
  LOG(ir) << "traced " << TracePrinter::UpdateMetadataPrinter{c, ref_id, written};
}

// Command c modifies an artifact
void Build::traceUpdateContent(const shared_ptr<Command>& c,
                               Ref::ID ref_id,
                               shared_ptr<ContentVersion> written) noexcept {
  // Count a traced step
  stats::traced_steps++;

  auto ref = c->currentRun()->getRef(ref_id);

  // Get the artifact whose content is being written
  auto artifact = ref->getArtifact();
  ASSERT(artifact) << "Tried to write content through an unresolved reference " << ref;

  // Make sure we were given a version to write
  ASSERT(written) << "Attempted to write null version to " << artifact;

  // Create an IR step and add it to the output trace
  _output.updateContent(c, ref_id, written);

  // This apply operation was traced, so the written version is committed
  written->setCommitted();

  // The calling command created this version
  written->createdBy(c);

  // Update the artifact's content
  artifact->updateContent(c, written);

  // Log the traced step
  LOG(ir) << "traced " << TracePrinter::UpdateContentPrinter{c, ref_id, written};
}

// A traced command is adding an entry to a directory
void Build::traceAddEntry(const shared_ptr<Command>& c,
                          Ref::ID dir_id,
                          fs::path name,
                          Ref::ID target_id) noexcept {
  // Count a traced step
  stats::traced_steps++;

  auto dir = c->currentRun()->getRef(dir_id);
  auto target = c->currentRun()->getRef(target_id);

  // Get the directory artifact that is being added to
  auto dir_artifact = dir->getArtifact();
  ASSERT(dir_artifact) << "Tried to add an entry to an unresolved reference";

  // Make sure the reference to the artifact being linked is resolved
  ASSERT(target->isResolved()) << "Cannot add entry " << name << " to " << dir_artifact
                               << " using unresolved reference " << target;

  // Create an IR step and add it to the output trace
  _output.addEntry(c, dir_id, name, target_id);

  // Add the entry to the directory and mark the update as committed
  dir_artifact->addEntry(c, name, target->getArtifact())->setCommitted();

  // Log the traced step
  LOG(ir) << "traced " << TracePrinter::AddEntryPrinter{c, dir_id, name, target_id};
}

// A traced command is removing an entry from a directory
void Build::traceRemoveEntry(const shared_ptr<Command>& c,
                             Ref::ID dir_id,
                             fs::path name,
                             Ref::ID target_id) noexcept {
  // Count a traced step
  stats::traced_steps++;

  auto dir = c->currentRun()->getRef(dir_id);
  auto target = c->currentRun()->getRef(target_id);

  // Get the directory artifact that is being removed from
  auto dir_artifact = dir->getArtifact();
  ASSERT(dir_artifact) << "Tried to add an entry to an unresolved reference";

  // Make sure the reference to the artifact being linked is resolved
  ASSERT(target->isResolved()) << "Cannot remove entry " << name << " from " << dir_artifact
                               << " using unresolved reference " << target;

  // Create an IR step and add it to the output trace
  _output.removeEntry(c, dir_id, name, target_id);

  // Remove the entry from the directory and mark the update as committed
  dir_artifact->removeEntry(c, name, target->getArtifact())->setCommitted();

  // Log the traced step
  LOG(ir) << "traced " << TracePrinter::RemoveEntryPrinter{c, dir_id, name, target_id};
}

// This command launches a child command
shared_ptr<Command> Build::traceLaunch(const shared_ptr<Command>& parent,
                                       vector<string> args,
                                       Ref::ID exe_ref,
                                       Ref::ID cwd_ref,
                                       Ref::ID root_ref,
                                       map<int, Ref::ID> fds) noexcept {
  // Count a traced step and a traced command
  stats::traced_steps++;
  stats::traced_commands++;

  // Look to see if the current command has a matching child command
  auto child = parent->previousRun()->findChild(args, exe_ref, cwd_ref, root_ref, fds);

  // Did we find a matching command?
  if (child) {
    LOG(exec) << "Matched command " << child;
  } else {
    child = make_shared<Command>(args);
    LOG(exec) << "No match for command " << child;
  }

  // Remember that child command executed
  _commands.insert(child);

  // Add the child to the parent's list of children
  parent->currentRun()->addChild(child->currentRun());

  // Build a mapping from parent refs to child refs to emit to the IR layer
  list<tuple<Ref::ID, Ref::ID>> refs;

  // Add standard references to the child and record them in the refs list
  child->currentRun()->setRef(Ref::Root, parent->currentRun()->getRef(root_ref));
  refs.emplace_back(root_ref, Ref::Root);

  child->currentRun()->setRef(Ref::Cwd, parent->currentRun()->getRef(cwd_ref));
  refs.emplace_back(cwd_ref, Ref::Cwd);

  child->currentRun()->setRef(Ref::Exe, parent->currentRun()->getRef(exe_ref));
  refs.emplace_back(exe_ref, Ref::Exe);

  // Add references for initial file descriptors
  for (const auto& [fd, parent_ref] : fds) {
    auto child_ref = child->currentRun()->setRef(parent->currentRun()->getRef(parent_ref));
    child->addInitialFD(fd, child_ref);
    refs.emplace_back(parent_ref, child_ref);

    LOG(exec) << child << " inherits fd " << fd << " from parent ref " << parent_ref
              << ", now using child ref " << child_ref;
  }

  // Prepare the child command to execute by committing the necessary state from its references
  child->currentRun()->createLaunchDependencies(*this);

  // The child command will be executed by this build.
  child->setExecuted();

  // Create an IR step and add it to the output trace
  _output.launch(parent, child, refs);

  // Show the command if printing is on, or if this is a dry run
  if (options::print_on_run) {
    cout << child->getShortName(options::command_length) << endl;
  }

  // Log the traced step
  LOG(ir) << "traced " << TracePrinter::LaunchPrinter{parent, child, refs};

  // Now that the child has been launched, record that it is using all of its inherited refs
  for (const auto& [parent_ref_id, child_ref_id] : refs) {
    traceUsingRef(child, child_ref_id);
  }

  // Return the child command to the caller
  return child;
}

// This command joined with a child command
void Build::traceJoin(const shared_ptr<Command>& c,
                      const shared_ptr<Command>& child,
                      int exit_status) noexcept {
  // Count a traced step
  stats::traced_steps++;

  // Create an IR step and add it to the output trace
  _output.join(c, child, exit_status);

  // Log the traced step
  LOG(ir) << "traced " << TracePrinter::JoinPrinter{c, child, exit_status};
}

void Build::traceExit(const shared_ptr<Command>& c, int exit_status) noexcept {
  // Count a traced step
  stats::traced_steps++;

  // Create an IR step and add it to the output trace
  _output.exit(c, exit_status);

  // Save the exit status for this command
  c->currentRun()->setExitStatus(exit_status);

  // Log the traced step
  LOG(ir) << "traced " << TracePrinter::ExitPrinter{c, exit_status};
}

/// Run cache garbage collector
void Build::cache_gc() noexcept {
  if (!options::enable_cache) {
    return;
  }

  // We overwrite OldCacheDir with CacheDir
  std::error_code err;

  // only collect if both .dodo/cache and a .dodo/newcache exist
  if (fileExists(constants::CacheDir) && fileExists(constants::NewCacheDir)) {
    // Sadly, std::filesystem::rename fails if the destination is nonempty; remove it first
    // It's OK if the path does not exist-- it won't exist on the initial build.
    std::filesystem::remove_all(constants::CacheDir, err);
    FAIL_IF(err.value() != 0) << "Unable to remove old cache dir '" << constants::CacheDir
                              << "': " << err.message();

    std::filesystem::rename(constants::NewCacheDir, constants::CacheDir, err);
    FAIL_IF(err.value() != 0) << "Unable to rename new cache dir from '" << constants::NewCacheDir
                              << " to '" << constants::CacheDir << "': " << err.message();
  }
}<|MERGE_RESOLUTION|>--- conflicted
+++ resolved
@@ -840,14 +840,6 @@
   // Create an IR step and add it to the output trace
   _output.matchMetadata(c, Scenario::Build, ref_id, expected);
 
-<<<<<<< HEAD
-  // fingerprint?
-  auto path = artifact->getPath(false);
-  auto p = make_shared<std::optional<fs::path>>(path);
-  if (isFingerprintable(c, p, expected)) expected->fingerprint(path.value());
-
-=======
->>>>>>> 44c67c2e
   // Log the traced step
   LOG(ir) << "traced " << TracePrinter::MatchMetadataPrinter{c, Scenario::Build, ref_id, expected};
 }
@@ -870,25 +862,12 @@
   // Create an IR step and add it to the output trace
   _output.matchContent(c, Scenario::Build, ref_id, expected);
 
-<<<<<<< HEAD
   // fingerprint?
   auto path = artifact->getPath(false);
-  auto p = make_shared<std::optional<fs::path>>(path);
-  if (isFingerprintable(c, p, expected)) expected->fingerprint(path.value());
+  if (isFingerprintable(c, path, expected)) expected->fingerprint(path.value());
 
   // cache?
-  if (isCachable(c, p, expected)) expected->cache(path.value());
-=======
-  // If a different command created this version, fingerprint it for later comparison
-  auto creator = expected->getCreator();
-  if (creator != c) {
-    // We can only take a fingerprint with a committed path
-    auto path = artifact->getPath(false);
-    if (path.has_value()) {
-      expected->fingerprint(path.value());
-    }
-  }
->>>>>>> 44c67c2e
+  if (isCachable(c, path, expected)) expected->cache(path.value());
 
   // Log the traced step
   LOG(ir) << "traced " << TracePrinter::MatchContentPrinter{c, Scenario::Build, ref_id, expected};
