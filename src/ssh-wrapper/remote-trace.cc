#include <iostream>

#include <stdio.h>
#include <stdlib.h>
#include <string.h>
#include <sys/wait.h>
#include <unistd.h>

using std::cerr;
using std::endl;
#include <fstream>
using std::ofstream;
#include <cstdlib> // for exit function

int main(int argc, char* argv[]) {
	int rc = fork();
	if (rc < 0) {
		fprintf(stderr, "fork failed\n");
	} else if (rc == 0) {  	
		// Build the commands sent to run over ssh connection
		char* command[argc + 10];
		// std::string commandbuild = "";
		
		for (int i = 1; i < argc; i++) {
			command[i] = strdup(argv[i]);
		}

		// const char* command = commandbuild.c_str();
		
		std::ofstream outdata;
		outdata.open("Rikerfile");
		if( !outdata ) { // file couldn't be opened
			cerr << "Error: file could not be opened" << endl;
			exit(1);
	   	}
	   	outdata << "#!/bin/sh\n\n";
	   	for (int i = 1; i < argc; i++) {
			outdata << command[i] << " ";
		}
	   	
	   	outdata.close();
		
		// TODO: change to the directory where riker is in
		system("~/riker/debug/bin/rkr --fresh");
		system("rkr graph");

<<<<<<< HEAD

=======
>>>>>>> 0cdeec42
	} else {
		int rc_wait = wait(NULL);
		// TODO: Add trace to parent
		if (rc_wait == -1) {
<<<<<<< HEAD
			fprintf(stderr, "fork failed\n");
=======
		  fprintf(stderr, "fork failed\n");
>>>>>>> 0cdeec42
		}
	}

	return 0;
}<|MERGE_RESOLUTION|>--- conflicted
+++ resolved
@@ -44,19 +44,11 @@
 		system("~/riker/debug/bin/rkr --fresh");
 		system("rkr graph");
 
-<<<<<<< HEAD
-
-=======
->>>>>>> 0cdeec42
 	} else {
 		int rc_wait = wait(NULL);
 		// TODO: Add trace to parent
 		if (rc_wait == -1) {
-<<<<<<< HEAD
-			fprintf(stderr, "fork failed\n");
-=======
 		  fprintf(stderr, "fork failed\n");
->>>>>>> 0cdeec42
 		}
 	}
 
