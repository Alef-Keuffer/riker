--- conflicted
+++ resolved
@@ -15,23 +15,12 @@
               std::optional<std::string> remote_path,
               std::string remote_flags) noexcept;
 
-<<<<<<< HEAD
-void do_remote(std::vector<std::string> args,
-               std::optional<fs::path> stats_log_path,
-               std::string command_output,
-               std::string binary_output,
-               bool refresh,
-               std::optional<std::string> remote_path,
-               std::string remote_flags) noexcept;
-
 void do_run(std::vector<std::string> args,
             std::optional<fs::path> stats_log_path,
             std::string command_output,
             std::string binary_output,
             std::optional<std::string> remaining) noexcept;
 
-=======
->>>>>>> 02958357
 void do_audit(std::vector<std::string> args, std::string command_output) noexcept;
 
 void do_check(std::vector<std::string> args) noexcept;
