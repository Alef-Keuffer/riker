#include <filesystem>
#include <fstream>
#include <memory>
#include <optional>
#include <string>
#include <vector>

#include "data/DefaultTrace.hh"
#include "data/PostBuildChecker.hh"
#include "data/ReadWriteCombiner.hh"
#include "data/Trace.hh"
#include "runtime/Build.hh"
#include "runtime/env.hh"
#include "tracing/Tracer.hh"
#include "ui/commands.hh"
#include "util/constants.hh"
#include "util/stats.hh"

namespace fs = std::filesystem;

using std::make_unique;
using std::ofstream;
using std::optional;
using std::ostream;
using std::shared_ptr;
using std::string;
using std::unique_ptr;
using std::vector;

/**
 * Run the `build` subcommand.
 */
void do_build(vector<string> args,
              optional<fs::path> stats_log_path,
              string command_output,
              bool refresh,
              optional<string> remote_path) noexcept {
  // Make sure the output directory exists
  fs::create_directories(constants::OutputDir);

  // Also ensure that the cache directory exists
  fs::create_directory(constants::CacheDir);

  // Set up an ostream to print to if necessary
  unique_ptr<ostream> print_to;
  if (command_output != "-") {
    print_to = make_unique<ofstream>(command_output);
  }

  // Build stats
  optional<string> stats;

  // Reset the statistics counters
  reset_stats();

  // The input TraceReader will supply the trace to each phase except the first
  TraceReader input;

  // Keep track of the root command
  shared_ptr<Command> root_cmd;

  LOG(phase) << "Starting build phase 0";

  // Set the remote path variable to path specified in flag.
<<<<<<< HEAD
  setenv("RKR_REMOTE_PATH", remote_path.c_str(), 1);
=======
  if (remote_path.has_value()) setenv("RKR_REMOTE_PATH", remote_path->c_str(), 1);
>>>>>>> dff71d6a

  // Is there a trace to load?
  if (auto loaded = TraceReader::load(constants::DatabaseFilename); loaded && !refresh) {
    // Yes. Remember the root command
    root_cmd = loaded->getRootCommand();

    // Create a trace writer to store the output trace
    TraceWriter output;

    // Evaluate the loaded trace
    Build eval(output, print_to ? *print_to : std::cout);
    loaded->sendTo(eval);

    // The output now holds the next input. Save it
    input = output.getReader();

  } else {
    // No trace was loaded. Set up a default trace
    DefaultTrace def(args);

    // Remember the root command
    root_cmd = def.getRootCommand();

    // Create a trace writer to store the output trace
    TraceWriter output;

    // Evaluate the default trace
    Build eval(output, print_to ? *print_to : std::cout);
    def.sendTo(eval);

    // The output now holds the next input. Save it
    input = output.getReader();
  }

  // Plan the next phase of the build
  root_cmd->planBuild();

  LOG(phase) << "Finished build phase 0";

  // Write stats out to CSV & reset counters
  gather_stats(stats_log_path, stats, 0);
  reset_stats();

  // Keep track of the build phase
  size_t iteration = 1;

  // Loop as long as there are commands left to run
  while (!root_cmd->allFinished()) {
    // Prepare a new output buffer with read/write combining
    auto output = ReadWriteCombiner<TraceWriter>();

    // Revert the environment to committed state
    env::rollback();

    LOGF(phase, "Starting build phase {}", iteration);

    // Run the trace and send the new trace to output
    Build build(output, print_to ? *print_to : std::cout);
    input.sendTo(build);

    // Plan the next iteration
    root_cmd->planBuild();

    LOGF(phase, "Finished build phase {}", iteration);

    // Write stats out to CSV & reset counters
    gather_stats(stats_log_path, stats, iteration);
    reset_stats();

    // Increment the iteration
    iteration++;

    // The output becomes the next input
    input = output.getReader();
  }

  // Commit anything left in the environment
  LOG(phase) << "Committing environment changes";
  env::commitAll();

  // If more than one phase of the build ran, then we know the trace could have changed
  if (iteration > 1) {
    LOG(phase) << "Starting post-build checks";

    // Run the post-build checks and send the resulting trace directly to output
    PostBuildChecker<TraceWriter> output(constants::DatabaseFilename);

    // Reset the environment
    env::rollback();

    // Evaluate the trace in the output buffer from the last phase
    Build build(output, print_to ? *print_to : std::cout);
    input.sendTo(build);

    LOG(phase) << "Finished post-build checks";
  }

  gather_stats(stats_log_path, stats, iteration);
  write_stats(stats_log_path, stats);

  if (options::syscall_stats) {
    Tracer::printSyscallStats();
  }
}<|MERGE_RESOLUTION|>--- conflicted
+++ resolved
@@ -62,11 +62,7 @@
   LOG(phase) << "Starting build phase 0";
 
   // Set the remote path variable to path specified in flag.
-<<<<<<< HEAD
-  setenv("RKR_REMOTE_PATH", remote_path.c_str(), 1);
-=======
   if (remote_path.has_value()) setenv("RKR_REMOTE_PATH", remote_path->c_str(), 1);
->>>>>>> dff71d6a
 
   // Is there a trace to load?
   if (auto loaded = TraceReader::load(constants::DatabaseFilename); loaded && !refresh) {
