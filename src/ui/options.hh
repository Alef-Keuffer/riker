#pragma once

enum class FingerprintLevel { None, Local, All };

// Namespace to contain global flags that control build behavior
namespace options {
  // The length limit for commands printed to the terminal
  enum { command_length = 80 };

  /// Print commands as they are executed
  inline bool print_on_run = false;

  /// Print commands instead of running them
  inline bool dry_run = false;

  /// Which files, if any, should be fingerprinted?
  inline FingerprintLevel fingerprint_level = FingerprintLevel::Local;

  /// When fingerprinting, do we use a hash function (i.e., BLAKE3)?
  inline bool mtime_only = false;

<<<<<<< HEAD
  /// Should commands keep a precise record of their inputs and outputs? Used for graph.
  inline bool track_inputs_outputs = false;
=======
  /// When set, disable color terminal output
  inline bool disable_color = false;

  /// When set, include source locations in log messages
  inline bool debug = false;
>>>>>>> d5a57ceb

  /****** Optimization ******/
  /// Enable file-staging cache
  inline bool enable_cache = true;  // PAPER

  /// Run only commands that MUST run, then re-evaluate and execute others as needed
  inline bool lazy_builds = true;  // PAPER

}<|MERGE_RESOLUTION|>--- conflicted
+++ resolved
@@ -19,16 +19,14 @@
   /// When fingerprinting, do we use a hash function (i.e., BLAKE3)?
   inline bool mtime_only = false;
 
-<<<<<<< HEAD
   /// Should commands keep a precise record of their inputs and outputs? Used for graph.
   inline bool track_inputs_outputs = false;
-=======
+
   /// When set, disable color terminal output
   inline bool disable_color = false;
 
   /// When set, include source locations in log messages
   inline bool debug = false;
->>>>>>> d5a57ceb
 
   /****** Optimization ******/
   /// Enable file-staging cache
