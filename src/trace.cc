--- conflicted
+++ resolved
@@ -277,41 +277,23 @@
 
 int main(int argc, char* argv[]) {
     if (argc < 2) {
-        fprintf(stderr, "Usage: %s <shell command>\n", argv[0]);
-        fprintf(stderr, "   or: %s <shell command> --show-sysfiles", argv[0]);
+        fprintf(stderr, "Usage: %s <shell command> [changed file]...\n", argv[0]);
         return 1;
     }
     
     auto state = std::make_unique<trace_state>();
     char buf[FILENAME_MAX];
     getcwd(buf, FILENAME_MAX);
-<<<<<<< HEAD
     state->starting_dir = kj::heapArray((kj::byte*) buf, ARRAY_COUNT(buf));
+    std::vector<Blob> changes;
+    for (int i = 2; i < argc; i++) {
+        changes.push_back(kj::heapArray((kj::byte*) argv[i], strlen(argv[i])));
+    }
 
     pid_t pid = launch_traced(argv[1]);
-    fprintf(stderr, "Launched %d\n", pid);
     Command* cmd = new Command(&*state, kj::heapArray((kj::byte*) argv[1], strlen(argv[1])));
-    Process* proc = new Process(kj::heapArray(state->starting_dir.asPtr()), cmd);
-=======
-    state->starting_dir = std::string(buf);
-    std::vector<std::string> changes;
-    if (argc >= 3) {
-        if (strncmp(argv[2], "--show-sysfiles", 15) == 0) {
-            state->show_sys = true;
-        } else {
-            changes.push_back(argv[2]);
-        }
-        for (int i = 3; i < argc; i++) {
-          changes.push_back(argv[i]);
-        } 
-    } else {
-        state->show_sys = false;
-    }
-
-    pid_t pid = launch_traced(argv[1]);
-    Command* cmd = new Command(&*state, argv[1]);
-    Process* proc = new Process(pid, state->starting_dir, cmd);
->>>>>>> 8d17e86a
+    Process* proc = new Process(pid, kj::heapArray(state->starting_dir.asPtr()), cmd);
+
     //proc->pid = pid;
     state->processes.insert(std::pair<pid_t, Process*>(pid, proc));
     state->commands.push_front(cmd);
@@ -365,21 +347,12 @@
                 }
             }
 
-<<<<<<< HEAD
-            state->add_exec(child, exe_path.releaseAsArray());
-=======
-            state->add_exec(proc, exe_path);
->>>>>>> 8d17e86a
+            state->add_exec(proc, exe_path.releaseAsArray());
 
             int child_argc = ptrace(PTRACE_PEEKDATA, child, registers.rsp, NULL);
             for (int i = 0; i < child_argc; i++) {
                 uintptr_t arg_ptr = ptrace(PTRACE_PEEKDATA, child, registers.rsp + (1 + i) * sizeof(long), NULL);
-<<<<<<< HEAD
-                state->add_exec_argument(child, read_tracee_string(child, arg_ptr), i);
-=======
-                char* arg = read_tracee_string(child, arg_ptr);
-                state->add_exec_argument(proc, arg, i);
->>>>>>> 8d17e86a
+                state->add_exec_argument(proc, read_tracee_string(child, arg_ptr), i);
             }
 
             ptrace(PTRACE_CONT, child, NULL, 0);
@@ -738,12 +711,7 @@
         }
     }
     
-<<<<<<< HEAD
     //TODO fix
     state->serialize_graph();
-=======
-    
-    state->to_graph();
     state->print_changes(changes);
->>>>>>> 8d17e86a
 }