--- conflicted
+++ resolved
@@ -221,14 +221,9 @@
     FAIL_IF(rc == -1) << this << ": Error in readTerminatedArray(" << (void*)tracee_pointer << "). "
                       << ERR;
 
-<<<<<<< HEAD
     // The return code is the number of bytes read. This will often be BatchSize * sizeof(T), but
     // can be smaller. Advance position (the index into the output array) by the number of complete
     // elements read.
-=======
-    // Our position in the remote array is advanced by the number of bytes read. This will usually
-    // be BatchSize, but reading can end early when we hit the end of a page/region
->>>>>>> 614d937b
     position += rc / sizeof(T);
 
     // Let the result vector know we're about to append a bunch of data
