--- conflicted
+++ resolved
@@ -9,6 +9,7 @@
 
 #include "runtime/Command.hh"
 #include "runtime/Ref.hh"
+#include "versions/ContentVersion.hh"
 #include "versions/MetadataVersion.hh"
 
 using std::make_unique;
@@ -109,14 +110,10 @@
 void OutputTrace::matchContent(const shared_ptr<Command>& cmd,
                                Scenario scenario,
                                Ref::ID ref,
-<<<<<<< HEAD
-                               shared_ptr<Version> version) noexcept {
+                               shared_ptr<ContentVersion> version) noexcept {
   // Preserve this version in the cache
   if (version->isCached()) version->gcLink();
 
-=======
-                               shared_ptr<ContentVersion> version) noexcept {
->>>>>>> 726f0e79
   _archive(unique_ptr<Record>(
       make_unique<MatchContentRecord>(getCommandID(cmd), scenario, ref, version)));
 }
@@ -131,14 +128,10 @@
 /// Add a UpdateContent IR step to the output trace
 void OutputTrace::updateContent(const shared_ptr<Command>& cmd,
                                 Ref::ID ref,
-<<<<<<< HEAD
-                                shared_ptr<Version> version) noexcept {
+                                shared_ptr<ContentVersion> version) noexcept {
   // Preserve this version in the cache
   if (version->isCached()) version->gcLink();
 
-=======
-                                shared_ptr<ContentVersion> version) noexcept {
->>>>>>> 726f0e79
   _archive(unique_ptr<Record>(make_unique<UpdateContentRecord>(getCommandID(cmd), ref, version)));
 }
 
