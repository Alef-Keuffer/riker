--- conflicted
+++ resolved
@@ -22,14 +22,10 @@
   virtual string getTypeName() const noexcept override { return "symlink"; }
 
   /// Commit this version to the filesystem
-<<<<<<< HEAD
-  void commit(fs::path path) noexcept;
+  virtual void commit(fs::path path) noexcept override;
 
   /// Check if this version can be committed to the filesystem
   virtual bool canCommit() const noexcept override { return true; }
-=======
-  void commit(fs::path path) noexcept override;
->>>>>>> 21547a79
 
   /// Compare this version to another version
   virtual bool matches(shared_ptr<Version> other) const noexcept override {
