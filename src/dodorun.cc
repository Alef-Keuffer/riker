--- conflicted
+++ resolved
@@ -36,12 +36,9 @@
     std::string path;
     int status;
 
-<<<<<<< HEAD
+    db_file* prev_version = nullptr;
+
     bool active = false;
-=======
-    db_file* prev_version = nullptr;
-
->>>>>>> 6479c3e3
     bool scheduled_for_creation = false;
     bool scheduled_for_deletion = false;
 
